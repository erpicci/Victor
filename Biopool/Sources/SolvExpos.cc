--- conflicted
+++ resolved
@@ -15,25 +15,14 @@
  */
 
 #include <SolvExpos.h>
-<<<<<<< HEAD
-using namespace Biopool;
-=======
+
 using namespace Victor; using namespace Victor::Biopool;
-using namespace Victor::Biopool;
-
-namespace Victor { namespace Biopool { 
->>>>>>> 213a5633
-
 
 SolvExpos::SolvExpos(){
 }
 SolvExpos::~SolvExpos(){
 }
 
-<<<<<<< HEAD
-=======
-}} //namespace
->>>>>>> 213a5633
 
 /**
  *@Description Returns the atom corresponding to C, 
@@ -42,11 +31,9 @@
  *@return the representative atom of that residue as to solvent exposure. Such atom
  *    is CA for Glycine and CB for all other amino acid types.
  */
-<<<<<<< HEAD
+
 Atom& SolvExpos::getReprAtom(AminoAcid &amino) {
-=======
-Victor::Biopool::Atom& Victor::Biopool::getReprAtom(AminoAcid &amino) {
->>>>>>> 213a5633
+
     if (amino.getCode() == XXX) throw "errore amino type XXX\n";
 
     // Glycine
@@ -82,11 +69,9 @@
     residue.
  */
 
-<<<<<<< HEAD
+
 unsigned int SolvExpos::getNumNeighbours(Spacer &chain, const unsigned int tgt,
-=======
-unsigned int Victor::Biopool::getNumNeighbours(Spacer &chain, const unsigned int tgt,
->>>>>>> 213a5633
+
         const unsigned int start, const unsigned int end) {
     const double CUTOFF = 10; // Angstrom
 
